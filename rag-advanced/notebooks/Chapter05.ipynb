{
<<<<<<< HEAD
 "cells": [
  {
   "cell_type": "markdown",
   "metadata": {},
   "source": [
    "# Chapter 5\n",
    "\n",
    "<a target=\"_blank\" href=\"https://colab.research.google.com/github/wandb/edu/blob/rag-irl/rag-advanced/notebooks/Chapter05.ipynb\">\n",
    "  <img src=\"https://colab.research.google.com/assets/colab-badge.svg\" alt=\"Open In Colab\"/>\n",
    "</a>\n",
    "\n",
    "<!--- @wandbcode{rag-course-05} -->\n",
    "\n",
    "## Retrieval and Re-ranking\n",
    "\n",
    "In this chapter, we will focus on improving the retrieval quality and employ reranking to select the best context for our LLM.\n",
    "\n",
    "In the last chapter, we added Query Enhancement module which was able to derive sub-queries from the user query. We retrieved contexts for these sub-queries. We did a basic deduplication of the total context to reduce the same context. However on a semantic level there might be few more contexts that we can drop thus reducing the input token cost.\n",
    "\n",
    "When the same context is retrieved a few times, we can use this knowledge to fuse the confidence scores of such contexts and ask our LLM to focus more on them. Once can employ many strategies to improve the quality of contexts we provide our LLM.\n",
    "\n",
    "Let's see a few here."
   ]
  },
  {
   "cell_type": "code",
   "execution_count": null,
   "metadata": {},
   "outputs": [],
   "source": [
    "%load_ext autoreload\n",
    "%autoreload 2\n",
    "\n",
    "import asyncio\n",
    "\n",
    "import weave"
   ]
  },
  {
   "cell_type": "code",
   "execution_count": null,
   "metadata": {},
   "outputs": [],
   "source": [
    "WANDB_ENTITY = \"rag-course\"\n",
    "WANDB_PROJECT = \"dev\"\n",
    "\n",
    "weave_client = weave.init(f\"{WANDB_ENTITY}/{WANDB_PROJECT}\")"
   ]
  },
  {
   "cell_type": "markdown",
   "metadata": {},
   "source": [
    "We will download the chunked data from chapter 3"
   ]
  },
  {
   "cell_type": "code",
   "execution_count": null,
   "metadata": {},
   "outputs": [],
   "source": [
    "chunked_data = weave.ref('semantic_chunked_data:v0').get()\n",
    "\n",
    "chunked_data.rows[:2]"
   ]
  },
  {
   "cell_type": "markdown",
   "metadata": {},
   "source": [
    "## Embedding based retriever\n",
    "\n",
    "In the past chapters we were using TF-IDF and BM25 based retrievers. The vector representation from these methods are not \"dense\" i.e, they were not trained on billions or trillions of tokens. LLMs today embed the tokens into a dense representation. These embeddings are learned during the training process and are used to represent the tokens in the high-dimensional vector space. They have a denser knowledge of different lingustic patterns.\n",
    "\n",
    "One stratightforward way of improving our retriever is to use a `DenseRetriever` which uses the embedding model (Cohere embedding model here) to embed the chunks and uses the same embedding model to embed the query.\n",
    "\n",
    "## Reranking the contexts\n",
    "\n",
    "With more contexts it is important to pick the one that adds more knowledge about the given query. For this, a re-ranking model is used that calculates a matching score for a given query and document pair. This score can then be utilized to rearrange vector search results, ensuring that the most relevant results are prioritized at the top of the list. Cohere comes with it's own re-ranking model and is quite popular.\n"
   ]
  },
  {
   "cell_type": "code",
   "execution_count": null,
   "metadata": {},
   "outputs": [],
   "source": [
    "from scripts.retriever import DenseRetriever, DenseRetrieverWithReranker\n",
    "from scripts.reranker import CohereReranker\n",
    "from scripts.utils import display_source\n",
    "\n",
    "display_source(DenseRetriever)\n",
    "display_source(CohereReranker)\n",
    "display_source(DenseRetrieverWithReranker)\n"
   ]
  },
  {
   "cell_type": "markdown",
   "metadata": {},
   "source": [
    "Let's initialize the `DenseRetrieverWithReranker` and index the data."
   ]
  },
  {
   "cell_type": "code",
   "execution_count": null,
   "metadata": {},
   "outputs": [],
   "source": [
    "dense_retriever = DenseRetrieverWithReranker()\n",
    "dense_retriever.index_data(chunked_data.rows)"
   ]
  },
  {
   "cell_type": "markdown",
   "metadata": {},
   "source": [
    "We will evaluate the retriever with this new retriever and reranker on our `RETRIEVAL_METRICS`."
   ]
  },
  {
   "cell_type": "code",
   "execution_count": null,
   "metadata": {},
   "outputs": [],
   "source": [
    "from scripts.retrieval_metrics import ALL_METRICS as RETRIEVAL_METRICS"
   ]
  },
  {
   "cell_type": "code",
   "execution_count": null,
   "metadata": {},
   "outputs": [],
   "source": [
    "eval_dataset = weave.ref(\n",
    "    \"weave:///rag-course/dev/object/Dataset:Qj4IFICc2EbdXu5A5UuhkPiWgxM1GvJMIvXEyv1DYnM\"\n",
    ").get()\n",
    "\n",
    "len(eval_dataset.rows)"
   ]
  },
  {
   "cell_type": "code",
   "execution_count": null,
   "metadata": {},
   "outputs": [],
   "source": [
    "retrieval_evaluation = weave.Evaluation(\n",
    "    name=\"Retrieval_Evaluation\",\n",
    "    dataset=eval_dataset,\n",
    "    scorers=RETRIEVAL_METRICS,\n",
    "    preprocess_model_input=lambda x: {\"query\": x[\"question\"], \"top_k\": 10, \"top_n\": 5},\n",
    ")\n",
    "dense_retrieval_scores = asyncio.run(retrieval_evaluation.evaluate(dense_retriever))"
   ]
  },
  {
   "cell_type": "markdown",
   "metadata": {},
   "source": [
    "## Evaluating the RAG pipeline end-to-end [WIP]\n",
    "\n",
    "In this evaluation, we will be using our `QueryEnhancer` from chapter 4 and use the new dense retriever which also uses a Cohere reranker."
   ]
  },
  {
   "cell_type": "code",
   "execution_count": null,
   "metadata": {},
   "outputs": [],
   "source": [
    "# Using the query enhancer, response generator, and RAG pipeline from the previous chapter\n",
    "\n",
    "import cohere\n",
    "from scripts.query_enhancer import QueryEnhancer\n",
    "from scripts.response_generator import QueryEnhanedResponseGenerator\n",
    "from scripts.rag_pipeline import QueryEnhancedRAGPipeline\n",
    "\n",
    "query_enhancer = QueryEnhancer()\n",
    "# lets add the new prompt\n",
    "QUERY_ENHANCED_PROMPT = open(\"prompts/query_enhanced_system.txt\").read()\n",
    "\n",
    "response_generator = QueryEnhanedResponseGenerator(\n",
    "    model=\"command-r-plus\", prompt=QUERY_ENHANCED_PROMPT, client=cohere.AsyncClient()\n",
    ")\n",
    "\n",
    "rag_pipeline = QueryEnhancedRAGPipeline(\n",
    "    query_enhancer=query_enhancer,\n",
    "    retriever=dense_retriever,\n",
    "    response_generator=response_generator,\n",
    "    top_k=2,\n",
    ")"
   ]
  },
  {
   "cell_type": "code",
   "execution_count": null,
   "metadata": {},
   "outputs": [],
   "source": [
    "from scripts.response_metrics import ALL_METRICS as RESPONSE_METRICS\n",
    "\n",
    "response_evaluations = weave.Evaluation(\n",
    "    name=\"Response_Evaluation\",\n",
    "    dataset=eval_dataset.rows[10:],\n",
    "    scorers=RESPONSE_METRICS,\n",
    "    preprocess_model_input=lambda x: {\"query\": x[\"question\"]},\n",
    ")\n",
    "query_enhanced_response_scores = asyncio.run(\n",
    "    response_evaluations.evaluate(rag_pipeline)\n",
    ")"
   ]
  },
  {
   "cell_type": "markdown",
   "metadata": {},
   "source": [
    "## Hybrid Retriever\n",
    "\n",
    "Even though BM25 is an old model used for retrieval tasks, it is still the state-of-the-art on various benchmark. In machine learning, we ensemble a few weak classifiers to build a stronger classifier, we can adopt the same idea to our retriever pipeline.\n",
    "\n",
    "Below we show the concept of hybrid retriever which uses two or more retrievers and retrievr chunks from all of them followed by re-ranking.\n",
    "\n",
    "### Fusion reranking\n",
    "\n",
    "Since the indiviual retrievers are gonna retrieve the same chunks most of the time, simple re-ranking will not be beneficial since the same chunk from each retriever will have similar score, thus the top_k after re-ranking will have more or less the same context. \n",
    "\n",
    "Instead, we iterate through all the chunks and fuse the score of similar chunk. Finally we sort on the basis of this fused score and return top_k chunks."
   ]
  },
  {
   "cell_type": "code",
   "execution_count": null,
   "metadata": {},
   "outputs": [],
   "source": [
    "from scripts.retriever import HybridRetrieverReranker\n",
    "display_source(HybridRetrieverReranker)\n",
    "\n",
    "hybrid_retriever = HybridRetrieverReranker()"
   ]
  },
  {
   "cell_type": "code",
   "execution_count": null,
   "metadata": {},
   "outputs": [],
   "source": [
    "hybrid_retriever.index_data(chunked_data.rows)"
   ]
  },
  {
   "cell_type": "code",
   "execution_count": null,
   "metadata": {},
   "outputs": [],
   "source": [
    "hybrid_retrieval_scores = asyncio.run(retrieval_evaluation.evaluate(hybrid_retriever))"
   ]
  }
 ],
 "metadata": {
  "kernelspec": {
   "display_name": "rag-edu",
   "language": "python",
   "name": "python3"
  },
  "language_info": {
   "codemirror_mode": {
    "name": "ipython",
    "version": 3
   },
   "file_extension": ".py",
   "mimetype": "text/x-python",
   "name": "python",
   "nbconvert_exporter": "python",
   "pygments_lexer": "ipython3",
   "version": "3.10.12"
  }
 },
 "nbformat": 4,
 "nbformat_minor": 2
=======
  "cells": [
    {
      "cell_type": "markdown",
      "metadata": {
        "id": "Uz1mgWY8qymi"
      },
      "source": [
        "# Chapter 5\n",
        "\n",
        "<a target=\"_blank\" href=\"https://colab.research.google.com/github/wandb/edu/blob/rag-irl/rag-advanced/notebooks/Chapter05.ipynb\">\n",
        "  <img src=\"https://colab.research.google.com/assets/colab-badge.svg\" alt=\"Open In Colab\"/>\n",
        "</a>\n",
        "\n",
        "<!--- @wandbcode{rag-course-05} -->\n",
        "\n",
        "## Retrieval and Re-ranking\n",
        "\n",
        "In this chapter, we will focus on improving the retrieval quality and employ reranking to select the best context for our LLM.\n",
        "\n",
        "In the last chapter, we added Query Enhancement module which was able to derive sub-queries from the user query. We retrieved contexts for these sub-queries. We did a basic deduplication of the total context to reduce the same context. However on a semantic level there might be few more contexts that we can drop thus reducing the input token cost.\n",
        "\n",
        "When the same context is retrieved a few times, we can use this knowledge to fuse the confidence scores of such contexts and ask our LLM to focus more on them. Once can employ many strategies to improve the quality of contexts we provide our LLM.\n",
        "\n",
        "Let's see a few here."
      ]
    },
    {
      "cell_type": "code",
      "source": [
        "#@title Setup\n",
        "!git clone -b rag-irl https://github.com/wandb/edu\n",
        "!pip install -qq git+https://github.com/wandb/weave\n",
        "%cd edu/rag-advanced/notebooks\n",
        "!pip install -qqr ../requirements.txt"
      ],
      "metadata": {
        "id": "LtqBeWcbq_53",
        "cellView": "form",
        "collapsed": true
      },
      "execution_count": null,
      "outputs": []
    },
    {
      "cell_type": "code",
      "execution_count": null,
      "metadata": {
        "id": "J7BRORzLqymm"
      },
      "outputs": [],
      "source": [
        "%load_ext autoreload\n",
        "%autoreload 2\n",
        "\n",
        "import os\n",
        "import asyncio\n",
        "\n",
        "import nest_asyncio\n",
        "nest_asyncio.apply()\n",
        "\n",
        "import weave\n",
        "\n",
        "from google.colab import userdata\n",
        "cohere_key = userdata.get('COHERE_API_KEY')\n",
        "os.environ[\"COHERE_API_KEY\"] = cohere_key"
      ]
    },
    {
      "cell_type": "code",
      "execution_count": null,
      "metadata": {
        "id": "c6KJZaTBqymn"
      },
      "outputs": [],
      "source": [
        "WANDB_ENTITY = \"rag-course\"\n",
        "WANDB_PROJECT = \"dev\"\n",
        "\n",
        "weave_client = weave.init(f\"{WANDB_ENTITY}/{WANDB_PROJECT}\")"
      ]
    },
    {
      "cell_type": "markdown",
      "metadata": {
        "id": "YogQ_vvdqymn"
      },
      "source": [
        "We will download the chunked data from chapter 3"
      ]
    },
    {
      "cell_type": "code",
      "execution_count": null,
      "metadata": {
        "id": "BSfhV6Lfqymn"
      },
      "outputs": [],
      "source": [
        "chunked_data = weave.ref('semantic_chunked_data:v0').get()\n",
        "\n",
        "chunked_data.rows[:2]"
      ]
    },
    {
      "cell_type": "markdown",
      "metadata": {
        "id": "aakv3OoSqymo"
      },
      "source": [
        "## Embedding based retriever\n",
        "\n",
        "In the past chapters we were using TF-IDF and BM25 based retrievers. The vector representation from these methods are not \"dense\" i.e, they were not trained on billions or trillions of tokens. LLMs today embed the tokens into a dense representation. These embeddings are learned during the training process and are used to represent the tokens in the high-dimensional vector space. They have a denser knowledge of different lingustic patterns.\n",
        "\n",
        "One stratightforward way of improving our retriever is to use a `DenseRetriever` which uses the embedding model (Cohere embedding model here) to embed the chunks and uses the same embedding model to embed the query.\n",
        "\n",
        "## Reranking the contexts\n",
        "\n",
        "With more contexts it is important to pick the one that adds more knowledge about the given query. For this, a re-ranking model is used that calculates a matching score for a given query and document pair. This score can then be utilized to rearrange vector search results, ensuring that the most relevant results are prioritized at the top of the list. Cohere comes with it's own re-ranking model and is quite popular.\n"
      ]
    },
    {
      "cell_type": "code",
      "execution_count": null,
      "metadata": {
        "id": "eFmt1pbPqymo"
      },
      "outputs": [],
      "source": [
        "from scripts.retriever import DenseRetriever, DenseRetrieverWithReranker\n",
        "from scripts.reranker import CohereReranker\n",
        "from scripts.utils import display_source\n",
        "\n",
        "display_source(DenseRetriever)\n",
        "display_source(CohereReranker)\n",
        "display_source(DenseRetrieverWithReranker)"
      ]
    },
    {
      "cell_type": "markdown",
      "metadata": {
        "id": "pAIp16hwqymo"
      },
      "source": [
        "Let's initialize the `DenseRetriever` and index the data."
      ]
    },
    {
      "cell_type": "code",
      "execution_count": null,
      "metadata": {
        "id": "Dfg7zVOdqymo"
      },
      "outputs": [],
      "source": [
        "dense_retriever = DenseRetriever()\n",
        "dense_retriever.index_data(chunked_data.rows)"
      ]
    },
    {
      "cell_type": "code",
      "source": [
        "from scripts.retrieval_metrics import IR_METRICS\n",
        "\n",
        "eval_dataset = weave.ref(\n",
        "    \"weave:///rag-course/dev/object/Dataset:Qj4IFICc2EbdXu5A5UuhkPiWgxM1GvJMIvXEyv1DYnM\"\n",
        ").get()\n",
        "\n",
        "retrieval_evaluation = weave.Evaluation(\n",
        "    name=\"Dense Retrieval Evaluation\",\n",
        "    dataset=eval_dataset,\n",
        "    scorers=IR_METRICS,\n",
        "    preprocess_model_input=lambda x: {\"query\": x[\"question\"], \"k\": 10},\n",
        ")\n",
        "\n",
        "dense_retrieval_scores = asyncio.run(retrieval_evaluation.evaluate(dense_retriever))"
      ],
      "metadata": {
        "id": "07PaqiLfsHFW"
      },
      "execution_count": null,
      "outputs": []
    },
    {
      "cell_type": "markdown",
      "source": [
        "Let's initialize the `DenseRetrieverWithReranker` and index the data."
      ],
      "metadata": {
        "id": "87zeq2yBsMdr"
      }
    },
    {
      "cell_type": "code",
      "source": [
        "dense_retriever_rerank = DenseRetrieverWithReranker()\n",
        "dense_retriever_rerank.index_data(chunked_data.rows)"
      ],
      "metadata": {
        "id": "ubRgh0AtsNNn"
      },
      "execution_count": null,
      "outputs": []
    },
    {
      "cell_type": "code",
      "source": [
        "from scripts.retrieval_metrics import IR_METRICS\n",
        "\n",
        "eval_dataset = weave.ref(\n",
        "    \"weave:///rag-course/dev/object/Dataset:Qj4IFICc2EbdXu5A5UuhkPiWgxM1GvJMIvXEyv1DYnM\"\n",
        ").get()\n",
        "\n",
        "retrieval_evaluation = weave.Evaluation(\n",
        "    name=\"Dense Retrieval Rerank Evaluation\",\n",
        "    dataset=eval_dataset,\n",
        "    scorers=IR_METRICS,\n",
        "    preprocess_model_input=lambda x: {\"query\": x[\"question\"], \"top_k\": 20, \"top_n\": 10},\n",
        ")\n",
        "\n",
        "dense_retrieval_scores = asyncio.run(retrieval_evaluation.evaluate(dense_retriever_rerank))"
      ],
      "metadata": {
        "id": "vAhQfI2msNMs"
      },
      "execution_count": null,
      "outputs": []
    },
    {
      "cell_type": "markdown",
      "metadata": {
        "id": "O02cGUdZqymq"
      },
      "source": [
        "## Hybrid Retriever\n",
        "\n",
        "Even though BM25 is an old model used for retrieval tasks, it is still the state-of-the-art on various benchmark. In machine learning, we ensemble a few weak classifiers to build a stronger classifier, we can adopt the same idea to our retriever pipeline.\n",
        "\n",
        "Below we show the concept of hybrid retriever which uses two or more retrievers and retrievr chunks from all of them followed by re-ranking.\n",
        "\n",
        "### Fusion reranking\n",
        "\n",
        "Since the indiviual retrievers are gonna retrieve the same chunks most of the time, simple re-ranking will not be beneficial since the same chunk from each retriever will have similar score, thus the top_k after re-ranking will have more or less the same context.\n",
        "\n",
        "Instead, we iterate through all the chunks and fuse the score of similar chunk. Finally we sort on the basis of this fused score and return top_k chunks."
      ]
    },
    {
      "cell_type": "code",
      "execution_count": null,
      "metadata": {
        "id": "v6Yjj4sRqymq"
      },
      "outputs": [],
      "source": [
        "from scripts.retriever import HybridRetrieverReranker\n",
        "display_source(HybridRetrieverReranker)\n",
        "\n",
        "hybrid_retriever = HybridRetrieverReranker()"
      ]
    },
    {
      "cell_type": "code",
      "execution_count": null,
      "metadata": {
        "id": "jEItva_Vqymq"
      },
      "outputs": [],
      "source": [
        "hybrid_retriever.index_data(chunked_data.rows)"
      ]
    },
    {
      "cell_type": "code",
      "execution_count": null,
      "metadata": {
        "id": "IFuBL7tMqymq"
      },
      "outputs": [],
      "source": [
        "from scripts.retrieval_metrics import IR_METRICS\n",
        "\n",
        "eval_dataset = weave.ref(\n",
        "    \"weave:///rag-course/dev/object/Dataset:Qj4IFICc2EbdXu5A5UuhkPiWgxM1GvJMIvXEyv1DYnM\"\n",
        ").get()\n",
        "\n",
        "retrieval_evaluation = weave.Evaluation(z̄\n",
        "    name=\"Dense Retrieval Rerank Evaluation\",\n",
        "    dataset=eval_dataset,\n",
        "    scorers=IR_METRICS,\n",
        "    preprocess_model_input=lambda x: {\"query\": x[\"question\"], \"top_k\": 20, \"top_n\": 10},\n",
        ")\n",
        "\n",
        "hybrid_retrieval_scores = asyncio.run(retrieval_evaluation.evaluate(hybrid_retriever))"
      ]
    }
  ],
  "metadata": {
    "kernelspec": {
      "display_name": "rag-edu",
      "language": "python",
      "name": "python3"
    },
    "language_info": {
      "codemirror_mode": {
        "name": "ipython",
        "version": 3
      },
      "file_extension": ".py",
      "mimetype": "text/x-python",
      "name": "python",
      "nbconvert_exporter": "python",
      "pygments_lexer": "ipython3",
      "version": "3.10.12"
    },
    "colab": {
      "provenance": []
    }
  },
  "nbformat": 4,
  "nbformat_minor": 0
>>>>>>> a521b5a8
}<|MERGE_RESOLUTION|>--- conflicted
+++ resolved
@@ -1,5 +1,4 @@
 {
-<<<<<<< HEAD
  "cells": [
   {
    "cell_type": "markdown",
@@ -25,24 +24,46 @@
    ]
   },
   {
-   "cell_type": "code",
-   "execution_count": null,
-   "metadata": {},
-   "outputs": [],
+   "metadata": {},
+   "cell_type": "code",
+   "outputs": [],
+   "execution_count": null,
+   "source": [
+    "#@title Setup\n",
+    "!git clone -b rag-irl https://github.com/wandb/edu\n",
+    "!pip install -qq git+https://github.com/wandb/weave\n",
+    "%cd edu/rag-advanced/notebooks\n",
+    "!pip install -qqr ../requirements.txt"
+   ]
+  },
+  {
+   "metadata": {},
+   "cell_type": "code",
+   "outputs": [],
+   "execution_count": null,
    "source": [
     "%load_ext autoreload\n",
     "%autoreload 2\n",
     "\n",
     "import asyncio\n",
-    "\n",
-    "import weave"
-   ]
-  },
-  {
-   "cell_type": "code",
-   "execution_count": null,
-   "metadata": {},
-   "outputs": [],
+    "import os\n",
+    "\n",
+    "import nest_asyncio\n",
+    "\n",
+    "nest_asyncio.apply()\n",
+    "\n",
+    "import weave\n",
+    "\n",
+    "from google.colab import userdata\n",
+    "cohere_key = userdata.get('COHERE_API_KEY')\n",
+    "os.environ[\"COHERE_API_KEY\"] = cohere_key"
+   ]
+  },
+  {
+   "metadata": {},
+   "cell_type": "code",
+   "outputs": [],
+   "execution_count": null,
    "source": [
     "WANDB_ENTITY = \"rag-course\"\n",
     "WANDB_PROJECT = \"dev\"\n",
@@ -51,17 +72,15 @@
    ]
   },
   {
-   "cell_type": "markdown",
-   "metadata": {},
-   "source": [
-    "We will download the chunked data from chapter 3"
-   ]
-  },
-  {
-   "cell_type": "code",
-   "execution_count": null,
-   "metadata": {},
-   "outputs": [],
+   "metadata": {},
+   "cell_type": "markdown",
+   "source": "We will download the chunked data from chapter 3"
+  },
+  {
+   "metadata": {},
+   "cell_type": "code",
+   "outputs": [],
+   "execution_count": null,
    "source": [
     "chunked_data = weave.ref('semantic_chunked_data:v0').get()\n",
     "\n",
@@ -69,8 +88,8 @@
    ]
   },
   {
-   "cell_type": "markdown",
-   "metadata": {},
+   "metadata": {},
+   "cell_type": "markdown",
    "source": [
     "## Embedding based retriever\n",
     "\n",
@@ -84,10 +103,10 @@
    ]
   },
   {
-   "cell_type": "code",
-   "execution_count": null,
-   "metadata": {},
-   "outputs": [],
+   "metadata": {},
+   "cell_type": "code",
+   "outputs": [],
+   "execution_count": null,
    "source": [
     "from scripts.retriever import DenseRetriever, DenseRetrieverWithReranker\n",
     "from scripts.reranker import CohereReranker\n",
@@ -95,130 +114,86 @@
     "\n",
     "display_source(DenseRetriever)\n",
     "display_source(CohereReranker)\n",
-    "display_source(DenseRetrieverWithReranker)\n"
-   ]
-  },
-  {
-   "cell_type": "markdown",
-   "metadata": {},
-   "source": [
-    "Let's initialize the `DenseRetrieverWithReranker` and index the data."
-   ]
-  },
-  {
-   "cell_type": "code",
-   "execution_count": null,
-   "metadata": {},
-   "outputs": [],
-   "source": [
-    "dense_retriever = DenseRetrieverWithReranker()\n",
+    "display_source(DenseRetrieverWithReranker)"
+   ]
+  },
+  {
+   "metadata": {},
+   "cell_type": "markdown",
+   "source": "Let's initialize the `DenseRetriever` and index the data."
+  },
+  {
+   "metadata": {},
+   "cell_type": "code",
+   "outputs": [],
+   "execution_count": null,
+   "source": [
+    "dense_retriever = DenseRetriever()\n",
     "dense_retriever.index_data(chunked_data.rows)"
    ]
   },
   {
-   "cell_type": "markdown",
-   "metadata": {},
-   "source": [
-    "We will evaluate the retriever with this new retriever and reranker on our `RETRIEVAL_METRICS`."
-   ]
-  },
-  {
-   "cell_type": "code",
-   "execution_count": null,
-   "metadata": {},
-   "outputs": [],
-   "source": [
-    "from scripts.retrieval_metrics import ALL_METRICS as RETRIEVAL_METRICS"
-   ]
-  },
-  {
-   "cell_type": "code",
-   "execution_count": null,
-   "metadata": {},
-   "outputs": [],
-   "source": [
+   "metadata": {},
+   "cell_type": "code",
+   "outputs": [],
+   "execution_count": null,
+   "source": [
+    "from scripts.retrieval_metrics import IR_METRICS\n",
+    "\n",
     "eval_dataset = weave.ref(\n",
     "    \"weave:///rag-course/dev/object/Dataset:Qj4IFICc2EbdXu5A5UuhkPiWgxM1GvJMIvXEyv1DYnM\"\n",
     ").get()\n",
     "\n",
-    "len(eval_dataset.rows)"
-   ]
-  },
-  {
-   "cell_type": "code",
-   "execution_count": null,
-   "metadata": {},
-   "outputs": [],
-   "source": [
     "retrieval_evaluation = weave.Evaluation(\n",
-    "    name=\"Retrieval_Evaluation\",\n",
+    "    name=\"Dense Retrieval Evaluation\",\n",
     "    dataset=eval_dataset,\n",
-    "    scorers=RETRIEVAL_METRICS,\n",
-    "    preprocess_model_input=lambda x: {\"query\": x[\"question\"], \"top_k\": 10, \"top_n\": 5},\n",
+    "    scorers=IR_METRICS,\n",
+    "    preprocess_model_input=lambda x: {\"query\": x[\"question\"], \"k\": 10},\n",
     ")\n",
+    "\n",
     "dense_retrieval_scores = asyncio.run(retrieval_evaluation.evaluate(dense_retriever))"
    ]
   },
   {
-   "cell_type": "markdown",
-   "metadata": {},
-   "source": [
-    "## Evaluating the RAG pipeline end-to-end [WIP]\n",
-    "\n",
-    "In this evaluation, we will be using our `QueryEnhancer` from chapter 4 and use the new dense retriever which also uses a Cohere reranker."
-   ]
-  },
-  {
-   "cell_type": "code",
-   "execution_count": null,
-   "metadata": {},
-   "outputs": [],
-   "source": [
-    "# Using the query enhancer, response generator, and RAG pipeline from the previous chapter\n",
-    "\n",
-    "import cohere\n",
-    "from scripts.query_enhancer import QueryEnhancer\n",
-    "from scripts.response_generator import QueryEnhanedResponseGenerator\n",
-    "from scripts.rag_pipeline import QueryEnhancedRAGPipeline\n",
-    "\n",
-    "query_enhancer = QueryEnhancer()\n",
-    "# lets add the new prompt\n",
-    "QUERY_ENHANCED_PROMPT = open(\"prompts/query_enhanced_system.txt\").read()\n",
-    "\n",
-    "response_generator = QueryEnhanedResponseGenerator(\n",
-    "    model=\"command-r-plus\", prompt=QUERY_ENHANCED_PROMPT, client=cohere.AsyncClient()\n",
+   "metadata": {},
+   "cell_type": "markdown",
+   "source": "Let's initialize the `DenseRetrieverWithReranker` and index the data."
+  },
+  {
+   "metadata": {},
+   "cell_type": "code",
+   "outputs": [],
+   "execution_count": null,
+   "source": [
+    "dense_retriever_rerank = DenseRetrieverWithReranker()\n",
+    "dense_retriever_rerank.index_data(chunked_data.rows)"
+   ]
+  },
+  {
+   "metadata": {},
+   "cell_type": "code",
+   "outputs": [],
+   "execution_count": null,
+   "source": [
+    "from scripts.retrieval_metrics import IR_METRICS\n",
+    "\n",
+    "eval_dataset = weave.ref(\n",
+    "    \"weave:///rag-course/dev/object/Dataset:Qj4IFICc2EbdXu5A5UuhkPiWgxM1GvJMIvXEyv1DYnM\"\n",
+    ").get()\n",
+    "\n",
+    "retrieval_evaluation = weave.Evaluation(\n",
+    "    name=\"Dense Retrieval Rerank Evaluation\",\n",
+    "    dataset=eval_dataset,\n",
+    "    scorers=IR_METRICS,\n",
+    "    preprocess_model_input=lambda x: {\"query\": x[\"question\"], \"top_k\": 20, \"top_n\": 10},\n",
     ")\n",
     "\n",
-    "rag_pipeline = QueryEnhancedRAGPipeline(\n",
-    "    query_enhancer=query_enhancer,\n",
-    "    retriever=dense_retriever,\n",
-    "    response_generator=response_generator,\n",
-    "    top_k=2,\n",
-    ")"
-   ]
-  },
-  {
-   "cell_type": "code",
-   "execution_count": null,
-   "metadata": {},
-   "outputs": [],
-   "source": [
-    "from scripts.response_metrics import ALL_METRICS as RESPONSE_METRICS\n",
-    "\n",
-    "response_evaluations = weave.Evaluation(\n",
-    "    name=\"Response_Evaluation\",\n",
-    "    dataset=eval_dataset.rows[10:],\n",
-    "    scorers=RESPONSE_METRICS,\n",
-    "    preprocess_model_input=lambda x: {\"query\": x[\"question\"]},\n",
-    ")\n",
-    "query_enhanced_response_scores = asyncio.run(\n",
-    "    response_evaluations.evaluate(rag_pipeline)\n",
-    ")"
-   ]
-  },
-  {
-   "cell_type": "markdown",
-   "metadata": {},
+    "dense_retrieval_scores = asyncio.run(retrieval_evaluation.evaluate(dense_retriever_rerank))"
+   ]
+  },
+  {
+   "metadata": {},
+   "cell_type": "markdown",
    "source": [
     "## Hybrid Retriever\n",
     "\n",
@@ -228,16 +203,16 @@
     "\n",
     "### Fusion reranking\n",
     "\n",
-    "Since the indiviual retrievers are gonna retrieve the same chunks most of the time, simple re-ranking will not be beneficial since the same chunk from each retriever will have similar score, thus the top_k after re-ranking will have more or less the same context. \n",
+    "Since the indiviual retrievers are gonna retrieve the same chunks most of the time, simple re-ranking will not be beneficial since the same chunk from each retriever will have similar score, thus the top_k after re-ranking will have more or less the same context.\n",
     "\n",
     "Instead, we iterate through all the chunks and fuse the score of similar chunk. Finally we sort on the basis of this fused score and return top_k chunks."
    ]
   },
   {
-   "cell_type": "code",
-   "execution_count": null,
-   "metadata": {},
-   "outputs": [],
+   "metadata": {},
+   "cell_type": "code",
+   "outputs": [],
+   "execution_count": null,
    "source": [
     "from scripts.retriever import HybridRetrieverReranker\n",
     "display_source(HybridRetrieverReranker)\n",
@@ -246,20 +221,31 @@
    ]
   },
   {
-   "cell_type": "code",
-   "execution_count": null,
-   "metadata": {},
-   "outputs": [],
-   "source": [
-    "hybrid_retriever.index_data(chunked_data.rows)"
-   ]
-  },
-  {
-   "cell_type": "code",
-   "execution_count": null,
-   "metadata": {},
-   "outputs": [],
-   "source": [
+   "metadata": {},
+   "cell_type": "code",
+   "outputs": [],
+   "execution_count": null,
+   "source": "hybrid_retriever.index_data(chunked_data.rows)"
+  },
+  {
+   "metadata": {},
+   "cell_type": "code",
+   "outputs": [],
+   "execution_count": null,
+   "source": [
+    "\n",
+    "\n",
+    "eval_dataset = weave.ref(\n",
+    "    \"weave:///rag-course/dev/object/Dataset:Qj4IFICc2EbdXu5A5UuhkPiWgxM1GvJMIvXEyv1DYnM\"\n",
+    ").get()\n",
+    "\n",
+    "retrieval_evaluation = weave.Evaluation(z̄\n",
+    "    name=\"Dense Retrieval Rerank Evaluation\",\n",
+    "    dataset=eval_dataset,\n",
+    "    scorers=IR_METRICS,\n",
+    "    preprocess_model_input=lambda x: {\"query\": x[\"question\"], \"top_k\": 20, \"top_n\": 10},\n",
+    ")\n",
+    "\n",
     "hybrid_retrieval_scores = asyncio.run(retrieval_evaluation.evaluate(hybrid_retriever))"
    ]
   }
@@ -285,326 +271,4 @@
  },
  "nbformat": 4,
  "nbformat_minor": 2
-=======
-  "cells": [
-    {
-      "cell_type": "markdown",
-      "metadata": {
-        "id": "Uz1mgWY8qymi"
-      },
-      "source": [
-        "# Chapter 5\n",
-        "\n",
-        "<a target=\"_blank\" href=\"https://colab.research.google.com/github/wandb/edu/blob/rag-irl/rag-advanced/notebooks/Chapter05.ipynb\">\n",
-        "  <img src=\"https://colab.research.google.com/assets/colab-badge.svg\" alt=\"Open In Colab\"/>\n",
-        "</a>\n",
-        "\n",
-        "<!--- @wandbcode{rag-course-05} -->\n",
-        "\n",
-        "## Retrieval and Re-ranking\n",
-        "\n",
-        "In this chapter, we will focus on improving the retrieval quality and employ reranking to select the best context for our LLM.\n",
-        "\n",
-        "In the last chapter, we added Query Enhancement module which was able to derive sub-queries from the user query. We retrieved contexts for these sub-queries. We did a basic deduplication of the total context to reduce the same context. However on a semantic level there might be few more contexts that we can drop thus reducing the input token cost.\n",
-        "\n",
-        "When the same context is retrieved a few times, we can use this knowledge to fuse the confidence scores of such contexts and ask our LLM to focus more on them. Once can employ many strategies to improve the quality of contexts we provide our LLM.\n",
-        "\n",
-        "Let's see a few here."
-      ]
-    },
-    {
-      "cell_type": "code",
-      "source": [
-        "#@title Setup\n",
-        "!git clone -b rag-irl https://github.com/wandb/edu\n",
-        "!pip install -qq git+https://github.com/wandb/weave\n",
-        "%cd edu/rag-advanced/notebooks\n",
-        "!pip install -qqr ../requirements.txt"
-      ],
-      "metadata": {
-        "id": "LtqBeWcbq_53",
-        "cellView": "form",
-        "collapsed": true
-      },
-      "execution_count": null,
-      "outputs": []
-    },
-    {
-      "cell_type": "code",
-      "execution_count": null,
-      "metadata": {
-        "id": "J7BRORzLqymm"
-      },
-      "outputs": [],
-      "source": [
-        "%load_ext autoreload\n",
-        "%autoreload 2\n",
-        "\n",
-        "import os\n",
-        "import asyncio\n",
-        "\n",
-        "import nest_asyncio\n",
-        "nest_asyncio.apply()\n",
-        "\n",
-        "import weave\n",
-        "\n",
-        "from google.colab import userdata\n",
-        "cohere_key = userdata.get('COHERE_API_KEY')\n",
-        "os.environ[\"COHERE_API_KEY\"] = cohere_key"
-      ]
-    },
-    {
-      "cell_type": "code",
-      "execution_count": null,
-      "metadata": {
-        "id": "c6KJZaTBqymn"
-      },
-      "outputs": [],
-      "source": [
-        "WANDB_ENTITY = \"rag-course\"\n",
-        "WANDB_PROJECT = \"dev\"\n",
-        "\n",
-        "weave_client = weave.init(f\"{WANDB_ENTITY}/{WANDB_PROJECT}\")"
-      ]
-    },
-    {
-      "cell_type": "markdown",
-      "metadata": {
-        "id": "YogQ_vvdqymn"
-      },
-      "source": [
-        "We will download the chunked data from chapter 3"
-      ]
-    },
-    {
-      "cell_type": "code",
-      "execution_count": null,
-      "metadata": {
-        "id": "BSfhV6Lfqymn"
-      },
-      "outputs": [],
-      "source": [
-        "chunked_data = weave.ref('semantic_chunked_data:v0').get()\n",
-        "\n",
-        "chunked_data.rows[:2]"
-      ]
-    },
-    {
-      "cell_type": "markdown",
-      "metadata": {
-        "id": "aakv3OoSqymo"
-      },
-      "source": [
-        "## Embedding based retriever\n",
-        "\n",
-        "In the past chapters we were using TF-IDF and BM25 based retrievers. The vector representation from these methods are not \"dense\" i.e, they were not trained on billions or trillions of tokens. LLMs today embed the tokens into a dense representation. These embeddings are learned during the training process and are used to represent the tokens in the high-dimensional vector space. They have a denser knowledge of different lingustic patterns.\n",
-        "\n",
-        "One stratightforward way of improving our retriever is to use a `DenseRetriever` which uses the embedding model (Cohere embedding model here) to embed the chunks and uses the same embedding model to embed the query.\n",
-        "\n",
-        "## Reranking the contexts\n",
-        "\n",
-        "With more contexts it is important to pick the one that adds more knowledge about the given query. For this, a re-ranking model is used that calculates a matching score for a given query and document pair. This score can then be utilized to rearrange vector search results, ensuring that the most relevant results are prioritized at the top of the list. Cohere comes with it's own re-ranking model and is quite popular.\n"
-      ]
-    },
-    {
-      "cell_type": "code",
-      "execution_count": null,
-      "metadata": {
-        "id": "eFmt1pbPqymo"
-      },
-      "outputs": [],
-      "source": [
-        "from scripts.retriever import DenseRetriever, DenseRetrieverWithReranker\n",
-        "from scripts.reranker import CohereReranker\n",
-        "from scripts.utils import display_source\n",
-        "\n",
-        "display_source(DenseRetriever)\n",
-        "display_source(CohereReranker)\n",
-        "display_source(DenseRetrieverWithReranker)"
-      ]
-    },
-    {
-      "cell_type": "markdown",
-      "metadata": {
-        "id": "pAIp16hwqymo"
-      },
-      "source": [
-        "Let's initialize the `DenseRetriever` and index the data."
-      ]
-    },
-    {
-      "cell_type": "code",
-      "execution_count": null,
-      "metadata": {
-        "id": "Dfg7zVOdqymo"
-      },
-      "outputs": [],
-      "source": [
-        "dense_retriever = DenseRetriever()\n",
-        "dense_retriever.index_data(chunked_data.rows)"
-      ]
-    },
-    {
-      "cell_type": "code",
-      "source": [
-        "from scripts.retrieval_metrics import IR_METRICS\n",
-        "\n",
-        "eval_dataset = weave.ref(\n",
-        "    \"weave:///rag-course/dev/object/Dataset:Qj4IFICc2EbdXu5A5UuhkPiWgxM1GvJMIvXEyv1DYnM\"\n",
-        ").get()\n",
-        "\n",
-        "retrieval_evaluation = weave.Evaluation(\n",
-        "    name=\"Dense Retrieval Evaluation\",\n",
-        "    dataset=eval_dataset,\n",
-        "    scorers=IR_METRICS,\n",
-        "    preprocess_model_input=lambda x: {\"query\": x[\"question\"], \"k\": 10},\n",
-        ")\n",
-        "\n",
-        "dense_retrieval_scores = asyncio.run(retrieval_evaluation.evaluate(dense_retriever))"
-      ],
-      "metadata": {
-        "id": "07PaqiLfsHFW"
-      },
-      "execution_count": null,
-      "outputs": []
-    },
-    {
-      "cell_type": "markdown",
-      "source": [
-        "Let's initialize the `DenseRetrieverWithReranker` and index the data."
-      ],
-      "metadata": {
-        "id": "87zeq2yBsMdr"
-      }
-    },
-    {
-      "cell_type": "code",
-      "source": [
-        "dense_retriever_rerank = DenseRetrieverWithReranker()\n",
-        "dense_retriever_rerank.index_data(chunked_data.rows)"
-      ],
-      "metadata": {
-        "id": "ubRgh0AtsNNn"
-      },
-      "execution_count": null,
-      "outputs": []
-    },
-    {
-      "cell_type": "code",
-      "source": [
-        "from scripts.retrieval_metrics import IR_METRICS\n",
-        "\n",
-        "eval_dataset = weave.ref(\n",
-        "    \"weave:///rag-course/dev/object/Dataset:Qj4IFICc2EbdXu5A5UuhkPiWgxM1GvJMIvXEyv1DYnM\"\n",
-        ").get()\n",
-        "\n",
-        "retrieval_evaluation = weave.Evaluation(\n",
-        "    name=\"Dense Retrieval Rerank Evaluation\",\n",
-        "    dataset=eval_dataset,\n",
-        "    scorers=IR_METRICS,\n",
-        "    preprocess_model_input=lambda x: {\"query\": x[\"question\"], \"top_k\": 20, \"top_n\": 10},\n",
-        ")\n",
-        "\n",
-        "dense_retrieval_scores = asyncio.run(retrieval_evaluation.evaluate(dense_retriever_rerank))"
-      ],
-      "metadata": {
-        "id": "vAhQfI2msNMs"
-      },
-      "execution_count": null,
-      "outputs": []
-    },
-    {
-      "cell_type": "markdown",
-      "metadata": {
-        "id": "O02cGUdZqymq"
-      },
-      "source": [
-        "## Hybrid Retriever\n",
-        "\n",
-        "Even though BM25 is an old model used for retrieval tasks, it is still the state-of-the-art on various benchmark. In machine learning, we ensemble a few weak classifiers to build a stronger classifier, we can adopt the same idea to our retriever pipeline.\n",
-        "\n",
-        "Below we show the concept of hybrid retriever which uses two or more retrievers and retrievr chunks from all of them followed by re-ranking.\n",
-        "\n",
-        "### Fusion reranking\n",
-        "\n",
-        "Since the indiviual retrievers are gonna retrieve the same chunks most of the time, simple re-ranking will not be beneficial since the same chunk from each retriever will have similar score, thus the top_k after re-ranking will have more or less the same context.\n",
-        "\n",
-        "Instead, we iterate through all the chunks and fuse the score of similar chunk. Finally we sort on the basis of this fused score and return top_k chunks."
-      ]
-    },
-    {
-      "cell_type": "code",
-      "execution_count": null,
-      "metadata": {
-        "id": "v6Yjj4sRqymq"
-      },
-      "outputs": [],
-      "source": [
-        "from scripts.retriever import HybridRetrieverReranker\n",
-        "display_source(HybridRetrieverReranker)\n",
-        "\n",
-        "hybrid_retriever = HybridRetrieverReranker()"
-      ]
-    },
-    {
-      "cell_type": "code",
-      "execution_count": null,
-      "metadata": {
-        "id": "jEItva_Vqymq"
-      },
-      "outputs": [],
-      "source": [
-        "hybrid_retriever.index_data(chunked_data.rows)"
-      ]
-    },
-    {
-      "cell_type": "code",
-      "execution_count": null,
-      "metadata": {
-        "id": "IFuBL7tMqymq"
-      },
-      "outputs": [],
-      "source": [
-        "from scripts.retrieval_metrics import IR_METRICS\n",
-        "\n",
-        "eval_dataset = weave.ref(\n",
-        "    \"weave:///rag-course/dev/object/Dataset:Qj4IFICc2EbdXu5A5UuhkPiWgxM1GvJMIvXEyv1DYnM\"\n",
-        ").get()\n",
-        "\n",
-        "retrieval_evaluation = weave.Evaluation(z̄\n",
-        "    name=\"Dense Retrieval Rerank Evaluation\",\n",
-        "    dataset=eval_dataset,\n",
-        "    scorers=IR_METRICS,\n",
-        "    preprocess_model_input=lambda x: {\"query\": x[\"question\"], \"top_k\": 20, \"top_n\": 10},\n",
-        ")\n",
-        "\n",
-        "hybrid_retrieval_scores = asyncio.run(retrieval_evaluation.evaluate(hybrid_retriever))"
-      ]
-    }
-  ],
-  "metadata": {
-    "kernelspec": {
-      "display_name": "rag-edu",
-      "language": "python",
-      "name": "python3"
-    },
-    "language_info": {
-      "codemirror_mode": {
-        "name": "ipython",
-        "version": 3
-      },
-      "file_extension": ".py",
-      "mimetype": "text/x-python",
-      "name": "python",
-      "nbconvert_exporter": "python",
-      "pygments_lexer": "ipython3",
-      "version": "3.10.12"
-    },
-    "colab": {
-      "provenance": []
-    }
-  },
-  "nbformat": 4,
-  "nbformat_minor": 0
->>>>>>> a521b5a8
 }